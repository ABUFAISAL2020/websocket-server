--- conflicted
+++ resolved
@@ -9,13 +9,8 @@
 use Amp\Http\Server\ServerObserver;
 use Amp\Promise;
 
-<<<<<<< HEAD
-class Websocket implements RequestHandler, ServerObserver {
+abstract class Websocket implements RequestHandler, ServerObserver {
     /** @var Internal\Rfc6455Gateway */
-=======
-abstract class Websocket implements RequestHandler, ServerObserver {
-    /** @var \Amp\Http\Server\Websocket\Internal\Rfc6455Gateway */
->>>>>>> 1653a0b8
     private $gateway;
 
     /**
@@ -148,9 +143,6 @@
     /**
      * Close the client connection with a code and UTF-8 string reason.
      *
-<<<<<<< HEAD
-     * @param Application $application
-=======
      * @param int $clientId
      * @param int $code
      * @param string $reason
@@ -183,7 +175,6 @@
 
     /**
      * @return int[] Array of client IDs.
->>>>>>> 1653a0b8
      */
     final public function getClients(): array {
         return $this->gateway->getClients();
@@ -209,11 +200,7 @@
      *
      * @throws \Error If the number of bytes is less than 1.
      */
-<<<<<<< HEAD
-    public function setBytesPerMinuteLimit(int $bytes) {
-=======
-    final public function setMaxBytesPerMinute(int $bytes) {
->>>>>>> 1653a0b8
+    final public function setBytesPerMinuteLimit(int $bytes) {
         $this->gateway->setOption("maxBytesPerMinute", $bytes);
     }
 
@@ -222,11 +209,7 @@
      *
      * @throws \Error If the size is less than 1.
      */
-<<<<<<< HEAD
-    public function setFrameSizeLimit(int $size) {
-=======
-    final public function setMaxFrameSize(int $size) {
->>>>>>> 1653a0b8
+    final public function setFrameSizeLimit(int $size) {
         $this->gateway->setOption("maxFrameSize", $size);
     }
 
@@ -235,11 +218,7 @@
      *
      * @throws \Error If the count is less than 1.
      */
-<<<<<<< HEAD
-    public function setFramesPerSecondLimit(int $count) {
-=======
-    final public function setMaxFramesPerSecond(int $count) {
->>>>>>> 1653a0b8
+    final public function setFramesPerSecondLimit(int $count) {
         $this->gateway->setOption("maxFramesPerSecond", $count);
     }
 
@@ -284,22 +263,14 @@
     /**
      * @param bool $validate True to validate text frame data as UTF-8, false to skip validation. Default is true.
      */
-<<<<<<< HEAD
-    public function setValidateUtf8(bool $validate) {
-=======
-    final public function validateUtf8(bool $validate) {
->>>>>>> 1653a0b8
+    final public function setValidateUtf8(bool $validate) {
         $this->gateway->setOption("validateUtf8", $validate);
     }
 
     /**
      * @param bool $textOnly True to allow only text frames (no binary).
      */
-<<<<<<< HEAD
-    public function setTextOnly(bool $textOnly) {
-=======
-    final public function textOnly(bool $textOnly) {
->>>>>>> 1653a0b8
+    final public function setTextOnly(bool $textOnly) {
         $this->gateway->setOption("textOnly", $textOnly);
     }
 
